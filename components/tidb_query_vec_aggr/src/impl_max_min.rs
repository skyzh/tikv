// Copyright 2019 TiKV Project Authors. Licensed under Apache-2.0.

use std::cmp::Ordering;
use std::convert::TryFrom;

use tidb_query_codegen::AggrFunction;
use tidb_query_datatype::{EvalType, FieldTypeAccessor};
use tipb::{Expr, ExprType, FieldType};

use tidb_query_common::Result;
use tidb_query_datatype::codec::data_type::*;
use tidb_query_datatype::expr::EvalContext;
use tidb_query_vec_expr::{RpnExpression, RpnExpressionBuilder};

/// A trait for MAX/MIN aggregation functions
pub trait Extremum: Clone + std::fmt::Debug + Send + Sync + 'static {
    const TP: ExprType;
    const ORD: Ordering;
}

#[derive(Debug, Clone, Copy)]
pub struct Max;

#[derive(Debug, Clone, Copy)]
pub struct Min;

impl Extremum for Max {
    const TP: ExprType = ExprType::Max;
    const ORD: Ordering = Ordering::Less;
}

impl Extremum for Min {
    const TP: ExprType = ExprType::Min;
    const ORD: Ordering = Ordering::Greater;
}

/// The parser for `MAX/MIN` aggregate functions.
pub struct AggrFnDefinitionParserExtremum<T: Extremum>(std::marker::PhantomData<T>);

impl<T: Extremum> AggrFnDefinitionParserExtremum<T> {
    pub fn new() -> Self {
        Self(std::marker::PhantomData)
    }
}

impl<T: Extremum> super::AggrDefinitionParser for AggrFnDefinitionParserExtremum<T> {
    fn check_supported(&self, aggr_def: &Expr) -> Result<()> {
        assert_eq!(aggr_def.get_tp(), T::TP);
        super::util::check_aggr_exp_supported_one_child(aggr_def)
    }

    fn parse(
        &self,
        mut aggr_def: Expr,
        ctx: &mut EvalContext,
        // We use the same structure for all data types, so this parameter is not needed.
        src_schema: &[FieldType],
        out_schema: &mut Vec<FieldType>,
        out_exp: &mut Vec<RpnExpression>,
    ) -> Result<Box<dyn super::AggrFunction>> {
        assert_eq!(aggr_def.get_tp(), T::TP);
        let child = aggr_def.take_children().into_iter().next().unwrap();
        let eval_type = EvalType::try_from(child.get_field_type().as_accessor().tp()).unwrap();

        let out_ft = aggr_def.take_field_type();
        let out_et = box_try!(EvalType::try_from(out_ft.as_accessor().tp()));

        if out_et != eval_type {
            return Err(other_err!(
                "Unexpected return field type {}",
                out_ft.as_accessor().tp()
            ));
        }

        // `MAX/MIN` outputs one column which has the same type with its child
        out_schema.push(out_ft);
        out_exp.push(RpnExpressionBuilder::build_from_expr_tree(
            child,
            ctx,
            src_schema.len(),
        )?);

        match_template_evaluable! {
            TT, match eval_type {
                EvalType::TT => Ok(Box::new(AggFnExtremum::<TT, T>::new()))
            }
        }
    }
}

/// The MAX/MIN aggregate functions.
#[derive(Debug, AggrFunction)]
#[aggr_function(state = AggFnStateExtremum::<T, E>::new())]
pub struct AggFnExtremum<T, E>
where
    T: EvaluableRet + Ord,
    E: Extremum,
    VectorValue: VectorValueExt<T>,
{
    _phantom: std::marker::PhantomData<(T, E)>,
}

impl<T, E> AggFnExtremum<T, E>
where
    T: EvaluableRet + Ord,
    E: Extremum,
    VectorValue: VectorValueExt<T>,
{
    fn new() -> Self {
        Self {
            _phantom: std::marker::PhantomData,
        }
    }
}

/// The state of the MAX/MIN aggregate function.
#[derive(Debug)]
pub struct AggFnStateExtremum<T, E>
where
<<<<<<< HEAD
    T: EvaluableRet + Ord,
=======
    T: Evaluable + Ord,
    E: Extremum,
>>>>>>> 7199608d
    VectorValue: VectorValueExt<T>,
{
    extremum_value: Option<T>,
    _phantom: std::marker::PhantomData<E>,
}

impl<T, E> AggFnStateExtremum<T, E>
where
<<<<<<< HEAD
    T: EvaluableRet + Ord,
=======
    T: Evaluable + Ord,
    E: Extremum,
>>>>>>> 7199608d
    VectorValue: VectorValueExt<T>,
{
    pub fn new() -> Self {
        Self {
            extremum_value: None,
            _phantom: std::marker::PhantomData,
        }
    }
}

impl<T, E> super::ConcreteAggrFunctionState for AggFnStateExtremum<T, E>
where
<<<<<<< HEAD
    T: EvaluableRet + Ord,
=======
    T: Evaluable + Ord,
    E: Extremum,
>>>>>>> 7199608d
    VectorValue: VectorValueExt<T>,
{
    type ParameterType = T;

    #[inline]
    fn update_concrete(
        &mut self,
        _ctx: &mut EvalContext,
        value: &Option<Self::ParameterType>,
    ) -> Result<()> {
        if value.is_some()
            && (self.extremum_value.is_none() || self.extremum_value.cmp(value) == E::ORD)
        {
            self.extremum_value = value.clone();
        }
        Ok(())
    }

    #[inline]
    fn push_result(&self, _ctx: &mut EvalContext, target: &mut [VectorValue]) -> Result<()> {
        target[0].push(self.extremum_value.clone());
        Ok(())
    }
}

#[cfg(test)]
mod tests {
    use tidb_query_datatype::EvalType;
    use tipb_helper::ExprDefBuilder;

    use super::*;
    use crate::parser::AggrDefinitionParser;
    use crate::AggrFunction;
    use tidb_query_datatype::codec::batch::{LazyBatchColumn, LazyBatchColumnVec};
    use tidb_query_datatype::{FieldTypeAccessor, FieldTypeTp};

    #[test]
    fn test_max() {
        let mut ctx = EvalContext::default();
        let function = AggFnExtremum::<Int, Max>::new();
        let mut state = function.create_state();

        let mut result = [VectorValue::with_capacity(0, EvalType::Int)];

        state.push_result(&mut ctx, &mut result).unwrap();
        assert_eq!(result[0].as_int_slice(), &[None]);

        state.update(&mut ctx, &Option::<Int>::None).unwrap();
        result[0].clear();
        state.push_result(&mut ctx, &mut result).unwrap();
        assert_eq!(result[0].as_int_slice(), &[None]);

        state.update(&mut ctx, &Some(7i64)).unwrap();
        result[0].clear();
        state.push_result(&mut ctx, &mut result).unwrap();
        assert_eq!(result[0].as_int_slice(), &[Some(7)]);

        state.update(&mut ctx, &Some(4i64)).unwrap();
        result[0].clear();
        state.push_result(&mut ctx, &mut result).unwrap();
        assert_eq!(result[0].as_int_slice(), &[Some(7)]);

        state.update_repeat(&mut ctx, &Some(20), 10).unwrap();
        state
            .update_repeat(&mut ctx, &Option::<Int>::None, 7)
            .unwrap();

        result[0].clear();
        state.push_result(&mut ctx, &mut result).unwrap();
        assert_eq!(result[0].as_int_slice(), &[Some(20)]);

        // update vector
        state.update(&mut ctx, &Some(7i64)).unwrap();
        state
            .update_vector(&mut ctx, &[Some(21i64), None, Some(22i64)], &[0, 1, 2])
            .unwrap();
        result[0].clear();
        state.push_result(&mut ctx, &mut result).unwrap();
        assert_eq!(result[0].as_int_slice(), &[Some(22)]);

        state.update(&mut ctx, &Some(40i64)).unwrap();
        result[0].clear();
        state.push_result(&mut ctx, &mut result).unwrap();
        assert_eq!(result[0].as_int_slice(), &[Some(40)]);
    }

    #[test]
    fn test_min() {
        let mut ctx = EvalContext::default();
        let function = AggFnExtremum::<Int, Min>::new();
        let mut state = function.create_state();

        let mut result = [VectorValue::with_capacity(0, EvalType::Int)];

        state.push_result(&mut ctx, &mut result).unwrap();
        assert_eq!(result[0].as_int_slice(), &[None]);

        state.update(&mut ctx, &Option::<Int>::None).unwrap();
        result[0].clear();
        state.push_result(&mut ctx, &mut result).unwrap();
        assert_eq!(result[0].as_int_slice(), &[None]);

        state.update(&mut ctx, &Some(100i64)).unwrap();
        result[0].clear();
        state.push_result(&mut ctx, &mut result).unwrap();
        assert_eq!(result[0].as_int_slice(), &[Some(100)]);

        state.update(&mut ctx, &Some(90i64)).unwrap();
        result[0].clear();
        state.push_result(&mut ctx, &mut result).unwrap();
        assert_eq!(result[0].as_int_slice(), &[Some(90)]);

        state.update_repeat(&mut ctx, &Some(80), 10).unwrap();
        state
            .update_repeat(&mut ctx, &Option::<Int>::None, 10)
            .unwrap();

        result[0].clear();
        state.push_result(&mut ctx, &mut result).unwrap();
        assert_eq!(result[0].as_int_slice(), &[Some(80)]);

        // update vector
        state.update(&mut ctx, &Some(70i64)).unwrap();
        state
            .update_vector(&mut ctx, &[Some(69i64), None, Some(68i64)], &[0, 1, 2])
            .unwrap();
        result[0].clear();
        state.push_result(&mut ctx, &mut result).unwrap();
        assert_eq!(result[0].as_int_slice(), &[Some(68)]);

        state.update(&mut ctx, &Some(2i64)).unwrap();
        result[0].clear();
        state.push_result(&mut ctx, &mut result).unwrap();
        assert_eq!(result[0].as_int_slice(), &[Some(2)]);

        state.update(&mut ctx, &Some(-1i64)).unwrap();
        result[0].clear();
        state.push_result(&mut ctx, &mut result).unwrap();
        assert_eq!(result[0].as_int_slice(), &[Some(-1i64)]);
    }

    #[test]
    fn test_integration() {
        let max_parser = AggrFnDefinitionParserExtremum::<Max>::new();
        let min_parser = AggrFnDefinitionParserExtremum::<Min>::new();

        let max = ExprDefBuilder::aggr_func(ExprType::Max, FieldTypeTp::LongLong)
            .push_child(ExprDefBuilder::column_ref(0, FieldTypeTp::LongLong))
            .build();
        max_parser.check_supported(&max).unwrap();

        let min = ExprDefBuilder::aggr_func(ExprType::Min, FieldTypeTp::LongLong)
            .push_child(ExprDefBuilder::column_ref(0, FieldTypeTp::LongLong))
            .build();
        min_parser.check_supported(&min).unwrap();

        let src_schema = [FieldTypeTp::LongLong.into()];
        let mut columns = LazyBatchColumnVec::from(vec![{
            let mut col = LazyBatchColumn::decoded_with_capacity_and_tp(0, EvalType::Int);
            col.mut_decoded().push_int(Some(10000));
            col.mut_decoded().push_int(Some(1));
            col.mut_decoded().push_int(Some(23));
            col.mut_decoded().push_int(Some(42));
            col.mut_decoded().push_int(Some(-10000));
            col.mut_decoded().push_int(None);
            col.mut_decoded().push_int(Some(99));
            col.mut_decoded().push_int(Some(-1));
            col
        }]);
        let logical_rows = vec![3, 2, 6, 5, 1, 7];

        let mut schema = vec![];
        let mut exp = vec![];

        let mut ctx = EvalContext::default();
        let max_fn = max_parser
            .parse(max, &mut ctx, &src_schema, &mut schema, &mut exp)
            .unwrap();
        assert_eq!(schema.len(), 1);
        assert_eq!(schema[0].as_accessor().tp(), FieldTypeTp::LongLong);
        assert_eq!(exp.len(), 1);

        let min_fn = min_parser
            .parse(min, &mut ctx, &src_schema, &mut schema, &mut exp)
            .unwrap();
        assert_eq!(schema.len(), 2);
        assert_eq!(schema[1].as_accessor().tp(), FieldTypeTp::LongLong);
        assert_eq!(exp.len(), 2);

        let mut ctx = EvalContext::default();
        let mut max_state = max_fn.create_state();
        let mut min_state = min_fn.create_state();

        let mut aggr_result = [VectorValue::with_capacity(0, EvalType::Int)];

        // max
        {
            let max_result = exp[0]
                .eval(&mut ctx, &src_schema, &mut columns, &logical_rows, 6)
                .unwrap();
            let max_result = max_result.vector_value().unwrap();
            let max_slice: &[Option<Int>] = max_result.as_ref().as_ref();
            max_state
                .update_vector(&mut ctx, max_slice, max_result.logical_rows())
                .unwrap();
            max_state.push_result(&mut ctx, &mut aggr_result).unwrap();
        }

        // min
        {
            let min_result = exp[0]
                .eval(&mut ctx, &src_schema, &mut columns, &logical_rows, 6)
                .unwrap();
            let min_result = min_result.vector_value().unwrap();
            let min_slice: &[Option<Int>] = min_result.as_ref().as_ref();
            min_state
                .update_vector(&mut ctx, min_slice, min_result.logical_rows())
                .unwrap();
            min_state.push_result(&mut ctx, &mut aggr_result).unwrap();
        }

        assert_eq!(aggr_result[0].as_int_slice(), &[Some(99), Some(-1i64),]);
    }

    #[test]
    fn test_illegal_request() {
        let expr = ExprDefBuilder::aggr_func(ExprType::Max, FieldTypeTp::Double) // Expect LongLong but give Real
            .push_child(ExprDefBuilder::column_ref(0, FieldTypeTp::LongLong))
            .build();
        AggrFnDefinitionParserExtremum::<Max>::new()
            .check_supported(&expr)
            .unwrap();

        let src_schema = [FieldTypeTp::LongLong.into()];
        let mut schema = vec![];
        let mut exp = vec![];
        let mut ctx = EvalContext::default();
        AggrFnDefinitionParserExtremum::<Max>::new()
            .parse(expr, &mut ctx, &src_schema, &mut schema, &mut exp)
            .unwrap_err();
    }
}<|MERGE_RESOLUTION|>--- conflicted
+++ resolved
@@ -117,12 +117,8 @@
 #[derive(Debug)]
 pub struct AggFnStateExtremum<T, E>
 where
-<<<<<<< HEAD
-    T: EvaluableRet + Ord,
-=======
-    T: Evaluable + Ord,
-    E: Extremum,
->>>>>>> 7199608d
+    T: EvaluableRet + Ord,
+    E: Extremum,
     VectorValue: VectorValueExt<T>,
 {
     extremum_value: Option<T>,
@@ -131,12 +127,8 @@
 
 impl<T, E> AggFnStateExtremum<T, E>
 where
-<<<<<<< HEAD
-    T: EvaluableRet + Ord,
-=======
-    T: Evaluable + Ord,
-    E: Extremum,
->>>>>>> 7199608d
+    T: EvaluableRet + Ord,
+    E: Extremum,
     VectorValue: VectorValueExt<T>,
 {
     pub fn new() -> Self {
@@ -149,12 +141,8 @@
 
 impl<T, E> super::ConcreteAggrFunctionState for AggFnStateExtremum<T, E>
 where
-<<<<<<< HEAD
-    T: EvaluableRet + Ord,
-=======
-    T: Evaluable + Ord,
-    E: Extremum,
->>>>>>> 7199608d
+    T: EvaluableRet + Ord,
+    E: Extremum,
     VectorValue: VectorValueExt<T>,
 {
     type ParameterType = T;
